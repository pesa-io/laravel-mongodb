--- conflicted
+++ resolved
@@ -1,34 +1,29 @@
-{
-    "name": "jenssegers/mongodb",
-    "description": "A MongoDB based Eloquent model and Query builder for Laravel 4",
-    "keywords": ["laravel","eloquent","mongodb","mongo","database","model"],
-    "authors": [
-        {
-            "name": "Jens Segers",
-            "email": "hello@jenssegers.be"
-        }
-    ],
-    "license" : "MIT",
-    "require": {
-        "php": ">=5.3.0",
-        "illuminate/support": "4.2.x",
-        "illuminate/database": "4.2.x",
-        "illuminate/events": "4.2.x"
-    },
-    "require-dev": {
-<<<<<<< HEAD
-        "illuminate/cache": "4.2.x",
-        "illuminate/auth": "4.2.x",
-=======
-        "orchestra/testbench": "2.1.*",
->>>>>>> 11f0f83f
-        "mockery/mockery": "*"
-    },
-    "autoload": {
-        "psr-0": {
-            "Jenssegers\\Mongodb": "src/",
-            "Jenssegers\\Eloquent": "src/"
-        }
-    },
-    "minimum-stability": "dev"
-}
+{
+    "name": "jenssegers/mongodb",
+    "description": "A MongoDB based Eloquent model and Query builder for Laravel 4",
+    "keywords": ["laravel","eloquent","mongodb","mongo","database","model"],
+    "authors": [
+        {
+            "name": "Jens Segers",
+            "email": "hello@jenssegers.be"
+        }
+    ],
+    "license" : "MIT",
+    "require": {
+        "php": ">=5.3.0",
+        "illuminate/support": "4.2.x",
+        "illuminate/database": "4.2.x",
+        "illuminate/events": "4.2.x"
+    },
+    "require-dev": {
+        "orchestra/testbench": "dev-master",
+        "mockery/mockery": "*"
+    },
+    "autoload": {
+        "psr-0": {
+            "Jenssegers\\Mongodb": "src/",
+            "Jenssegers\\Eloquent": "src/"
+        }
+    },
+    "minimum-stability": "dev"
+}