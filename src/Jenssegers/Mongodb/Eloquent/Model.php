--- conflicted
+++ resolved
@@ -169,7 +169,6 @@
      */
     public function setAttribute($key, $value)
     {
-<<<<<<< HEAD
         // Convert _id to ObjectID.
         if ($key == '_id' && is_string($value)) {
             $builder = $this->newBaseQueryBuilder();
@@ -177,15 +176,6 @@
             $value = $builder->convertKey($value);
         } // Support keys in dot notation.
         elseif (Str::contains($key, '.')) {
-=======
-        // cast data for saving.
-        // set _id to converted into ObjectID if its possible.
-        $this->setRelationCast($key);
-        $value = $this->castAttribute($key, $value, 'set');
-
-        // Support keys in dot notation.
-        if (str_contains($key, '.')) {
->>>>>>> 78707c0e
             if (in_array($key, $this->getDates()) && $value) {
                 $value = $this->fromDateTime($value);
             }
@@ -226,7 +216,6 @@
     }
 
     /**
-<<<<<<< HEAD
      * @inheritdoc
      */
     public function getCasts()
@@ -236,12 +225,6 @@
 
     /**
      * @inheritdoc
-=======
-     * Determine if the new and old values for a given key are numerically equivalent.
-     *
-     * @param  string  $key
-     * @return bool
->>>>>>> 78707c0e
      */
     protected function originalIsEquivalent($key, $current)
     {
@@ -472,20 +455,7 @@
         $this->casts = $cast;
     }
 
-    /**
-     * Get the casts array.
-     *
-     * @param string $castType
-     * @return array
-     */
-    public function getCasts($castType = 'get')
-    {
-        if ($castType == 'set') {
-            return $this->saveCasts;
-        }
-        return $this->casts;
-    }
-
+  
     /**
      * Get the type of save cast for a model attribute.
      *
