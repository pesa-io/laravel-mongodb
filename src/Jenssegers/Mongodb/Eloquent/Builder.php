--- conflicted
+++ resolved
@@ -144,9 +144,7 @@
     }
 
     /**
-<<<<<<< HEAD
-     * @inheritdoc
-=======
+     * @inheritdoc
      * Add the "has" condition where clause to the query.
      *
      * @param  \Illuminate\Database\Eloquent\Builder  $hasQuery
@@ -215,7 +213,6 @@
      *
      * @param  closure  $expression
      * @return mixed
->>>>>>> 78707c0e
      */
     public function raw($expression = null)
     {
