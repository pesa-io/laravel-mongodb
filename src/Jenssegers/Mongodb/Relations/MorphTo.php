<?php

namespace Jenssegers\Mongodb\Relations;

use Illuminate\Database\Eloquent\Collection;
use Illuminate\Database\Eloquent\Relations\MorphTo as EloquentMorphTo;

class MorphTo extends EloquentMorphTo
{
    use HasOneOrManyTrait;

    /**
     * @inheritdoc
     */
    public function addConstraints()
    {
        if (static::$constraints) {
            // For belongs to relationships, which are essentially the inverse of has one
            // or has many relationships, we need to actually query on the primary key
            // of the related models matching on the foreign key that's on a parent.
            $this->query->where($this->getOwnerKey(), '=', $this->parent->{$this->foreignKey});
        }
    }

    /**
<<<<<<< HEAD
     * @inheritdoc
=======
     * Build a dictionary with the models.
     *
     * @param  \Illuminate\Database\Eloquent\Collection  $models
     * @return void
     */
    protected function buildDictionary(Collection $models)
    {
        foreach ($models as $model) {
            if ($model->{$this->morphType}) {
                $this->dictionary[$model->{$this->morphType}][(string) $model->{$this->foreignKey}][] = $model;
            }
        }
    }

    /**
     * Get all of the relation results for a type.
     *
     * @param  string  $type
     * @return \Illuminate\Database\Eloquent\Collection
>>>>>>> 78707c0e
     */
    protected function getResultsByType($type)
    {
        $instance = $this->createModelByType($type);

        $key = $instance->getKeyName();

        $query = $instance->newQuery();

        return $query->whereIn($key, $this->gatherKeysByType($type))->get();
    }

    /**
     * Get the owner key with backwards compatible support.
     *
     * @return string
     */
    public function getOwnerKey()
    {
        return property_exists($this, 'ownerKey') ? $this->ownerKey : $this->otherKey;
    }
}<|MERGE_RESOLUTION|>--- conflicted
+++ resolved
@@ -23,9 +23,6 @@
     }
 
     /**
-<<<<<<< HEAD
-     * @inheritdoc
-=======
      * Build a dictionary with the models.
      *
      * @param  \Illuminate\Database\Eloquent\Collection  $models
@@ -40,12 +37,8 @@
         }
     }
 
-    /**
-     * Get all of the relation results for a type.
-     *
-     * @param  string  $type
-     * @return \Illuminate\Database\Eloquent\Collection
->>>>>>> 78707c0e
+     /**
+     * @inheritdoc
      */
     protected function getResultsByType($type)
     {
