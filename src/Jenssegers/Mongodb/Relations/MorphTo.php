--- conflicted
+++ resolved
@@ -23,9 +23,7 @@
     }
 
     /**
-<<<<<<< HEAD
      * @inheritdoc
-=======
      * Build a dictionary with the models.
      *
      * @param  \Illuminate\Database\Eloquent\Collection  $models
@@ -45,7 +43,6 @@
      *
      * @param  string  $type
      * @return \Illuminate\Database\Eloquent\Collection
->>>>>>> 78707c0e
      */
     protected function getResultsByType($type)
     {
